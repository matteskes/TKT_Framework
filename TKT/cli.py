# -*- coding: utf-8 -*-
"""
Created on 2025-08-14

@author: The Kernel Toolkit Project and contributors- (C) 2025.
All respective rights reserved.
@license: GNU General Public License v2-only (GPLv2)
@version: 0.1.0
@project: TKT Framework Project
@title: TKT Python Application
@contact: https://github.com/matteskes/TKT_Framework
@description: Python application for the TKT
"""

import configparser
import importlib
import os
import platform
import sys
from types import ModuleType
from typing import Final

from textual.app import App, ComposeResult
from textual.widgets import Input, Label

SUPPORTED_DISTROS: Final[list[str]] = [
    "debian",
    "ubuntu",
    "fedora",
    "arch",
]

<<<<<<< HEAD
=======
# These two functions retrieve the distribution ID and any like distributions
def get_like_distro():
    info = platform.freedesktop_os_release()
    ids = [info["ID"]]
    if "ID_LIKE" in info:
        ids.extend(info["ID_LIKE"].split())
    return ids
>>>>>>> aa1eb123

def get_distribution_name() -> str:
    if sys.platform != "linux":
        raise RuntimeError("Current operating system is not Linux")

    try:
        return platform.freedesktop_os_release()["ID"]
    except Exception:
        raise RuntimeError("Cannot get distribution name")


def get_supported_distribution_name() -> str:
    if sys.platform != "linux":
        raise RuntimeError("Current operating system is not Linux")

    try:
        info = platform.freedesktop_os_release()
        if info["ID"] in SUPPORTED_DISTROS:
            return info["ID"]
        elif info["ID_LIKE"] in SUPPORTED_DISTROS:
            return info["ID_LIKE"]
    except AttributeError:
        raise RuntimeError("Cannot get distribution name")
    except KeyError:
        raise RuntimeError(f"The distribution {info.get('ID')} is not supported")

    raise RuntimeError("Cannot get distribution name")


def load_library(lib_name: str):
    """Dynamically import a library by name, or return None if not found."""
    try:
        return importlib.import_module(lib_name)
    except ImportError:
        return None


def choose_backend(config: configparser.ConfigParser, config_path: str) -> str:
    """Ensure [settings] backend exists in config, defaulting to distro."""
    if not config.has_section("settings"):
        config.add_section("settings")

    if not config.has_option("settings", "backend"):
        distro = get_distribution_name()
        default_backend = f"kernel_lib_{distro}"
        config.set("settings", "backend", default_backend)

        # Persist the setting back to settings.config
        with open(config_path, "w") as f:
            config.write(f)

    return config.get("settings", "backend")


class KernelToolkitApp(App):
    title = "Kernel Toolkit"

    def compose(self) -> ComposeResult:
        welcome_message = (
            "Welcome to The Kernel Toolkit. This program will help users compile "
            "and install your custom Linux kernel."
        )
        yield Label(welcome_message)

        distro = get_distribution_name()
        yield Label(f"Detected distribution: {distro}")

<<<<<<< HEAD
        # Try sourcing a distribution-specific library
        lib_module: ModuleType | None = None
        try:
            lib_module = importlib.import_module(f"TKT.kernel_lib_{distro}")
            yield Label(f"Sourced distribution-specific library for {distro}")
        except ImportError:
            yield Label(f"No distribution-specific library found for {distro}")

        # Read available kernels from settings.config
=======
        # Load settings.config
>>>>>>> aa1eb123
        config_path = os.path.join(os.path.dirname(__file__), "settings.config")
        config = configparser.ConfigParser()
        config.read(config_path)

        # Always resolve backend from settings.config (auto-populate if missing)
        backend = choose_backend(config, config_path)
        lib_module = load_library(backend)

        if lib_module:
            yield Label(f"Loaded library for {backend}")
        else:
            yield Label(f"No library found for '{backend}'")

        # Read available kernels from settings.config
        kernels = []
        try:
            available_kernels_str = config.get("kernels", "available")
            kernels = [k.strip() for k in available_kernels_str.split(",")]
        except (configparser.NoSectionError, configparser.NoOptionError):
            yield Label("No available kernels found in settings.config")
        else:
            yield Label("Available kernels to build:")
            for kernel in kernels:
                yield Label(f"- {kernel}")

        # Always create the input field, disable it if no kernels found
        yield Label("Please enter the kernel version you want to build:")
        yield Input(
            placeholder=(
                "Enter the kernel version to build"
                if kernels
                else "No kernels available. Please check settings.config or Press CTRL+Q to exit."
            ),
            id="kernel_version_input",
            name="kernel_version_input",
            disabled=not kernels,
        )

    def on_input_submitted(self, event) -> None:
        kernel_version = event.input.value.strip()
        if not kernel_version:
            self.query_one("#kernel_version_input", Input).placeholder = (
                "Please enter a valid kernel version."
            )
            return

        # Mock build feedback
        self.query_one("#kernel_version_input", Input).placeholder = (
            f"Selecting kernel version {kernel_version}..."
        )
        self.query_one("#kernel_version_input", Input).placeholder = (
            f"Kernel version {kernel_version} Selected."
        )

    def on_mount(self) -> None:
        # Focus the input if it’s enabled
        input_widget = self.query_one("#kernel_version_input", Input)
        if not input_widget.disabled:
            input_widget.focus()


def main():
    if not sys.stdin.isatty() or not sys.stdout.isatty():
        print("Error: stdin and stdout must be a tty", file=sys.stderr)
        return 1

    app = KernelToolkitApp()
    app.run()

    return 0


if __name__ == "__main__":
    sys.exit(main())<|MERGE_RESOLUTION|>--- conflicted
+++ resolved
@@ -30,16 +30,6 @@
     "arch",
 ]
 
-<<<<<<< HEAD
-=======
-# These two functions retrieve the distribution ID and any like distributions
-def get_like_distro():
-    info = platform.freedesktop_os_release()
-    ids = [info["ID"]]
-    if "ID_LIKE" in info:
-        ids.extend(info["ID_LIKE"].split())
-    return ids
->>>>>>> aa1eb123
 
 def get_distribution_name() -> str:
     if sys.platform != "linux":
@@ -69,7 +59,7 @@
     raise RuntimeError("Cannot get distribution name")
 
 
-def load_library(lib_name: str):
+def load_library(lib_name: str) -> ModuleType | None:
     """Dynamically import a library by name, or return None if not found."""
     try:
         return importlib.import_module(lib_name)
@@ -107,19 +97,6 @@
         distro = get_distribution_name()
         yield Label(f"Detected distribution: {distro}")
 
-<<<<<<< HEAD
-        # Try sourcing a distribution-specific library
-        lib_module: ModuleType | None = None
-        try:
-            lib_module = importlib.import_module(f"TKT.kernel_lib_{distro}")
-            yield Label(f"Sourced distribution-specific library for {distro}")
-        except ImportError:
-            yield Label(f"No distribution-specific library found for {distro}")
-
-        # Read available kernels from settings.config
-=======
-        # Load settings.config
->>>>>>> aa1eb123
         config_path = os.path.join(os.path.dirname(__file__), "settings.config")
         config = configparser.ConfigParser()
         config.read(config_path)
